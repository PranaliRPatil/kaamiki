--- conflicted
+++ resolved
@@ -59,22 +59,14 @@
   with open("README.md", "r") as file:
     return file.read()
 
-<<<<<<< HEAD
-  
-=======
 
->>>>>>> a1ec9e18
 with open("requirements.txt", "r") as requirements:
   if os.name == "nt":
     packages = [idx for idx in requirements]
   else:
     skip = ["pywin32", "pypywin32", "pywinauto"]
     packages = [idx for idx in requirements if idx.rstrip() not in skip]
-<<<<<<< HEAD
- 
-=======
 
->>>>>>> a1ec9e18
 setup(
     name=__name__,
     version=__version__,
