# Copyright (c) 2020 Kaamiki Development Team. All rights reserved.
#
# Licensed under the Apache License, Version 2.0 (the "License");
# you may not use this file except in compliance with the License.
# You may obtain a copy of the License at
#
#     http://www.apache.org/licenses/LICENSE-2.0
#
# Unless required by applicable law or agreed to in writing, software
# distributed under the License is distributed on an "AS IS" BASIS,
# WITHOUT WARRANTIES OR CONDITIONS OF ANY KIND, either express or
# implied.
# See the License for the specific language governing permissions and
# limitations under the License.
#
# Author(s):
#     xames3 <44119552+xames3@users.noreply.github.com>

"""
Kaamiki CLI Parser

A command line parsing utility for Kaamiki. The module provides a
high-level argument parser that can handle both argument (optional and
positional) and provides helpful usage descriptions thereby exposing
the main parser.
"""

import argparse
import itertools
import os
import sys
from textwrap import TextWrapper as _wrapper
from typing import Any, List, Tuple

__all__ = ["main"]

<<<<<<< HEAD
COPYRIGHT = "Copyright (c) 2020 Kaamiki Development Team. All rights reserved."
URL = "Read complete documentation at: https://github.com/kaamiki/kaamiki"
=======
# NOTE: Do not import and use main() directly. Using it directly is
# highly discouraged. The behavior of this function is subject to
# change with time and modifications happening in the existing
# implementation, so calling it directly is probably not a good idea.

URL = "Read complete documentation at: https://github.com/kaamiki/kaamiki"
COPYRIGHT = "Copyright (c) 2020 Kaamiki Development Team. All rights reserved."
USAGE = "kaamiki <command> [options] ..."
EPILOG = ("For specific information about a particular command, run "
          "'kaamiki <command> -h'.")
>>>>>>> 92f50252


class Parser(argparse.ArgumentParser):
  """
  Parse command line arguments.

  This class provides a high-level API for using instances of Kaamiki
  direct from the command line. Python's builtin `ArgumentParser` is
  great but it lacks a couple of things like a simple and uniform help
  section or rather a nested description section that could help the
  users to navigate within the framework easily.

  The class also aims at using Kaamiki with ease as the argument
  parsing provides the necessary function or method calls via simple
  command line inputs. The parser will then convert the command line
  strings into Kaamiki instances. Most of the Kaamiki objects will have
  their own set of help texts (doc strings) for understanding the
  behaviour and the implementation of a particular class or object, this
  class will provide a better visual representation of that information
  needed to parse the argument(s) to the callable instance from the
  command line.

  It enables the usage of keyword, `kaamiki` to call instances of
  Kaamiki's methods.

  NOTE: The scope of this class is not to defy the behaviour of the
  builtin `ArgumentParser` but to embrace it and work as a simple
  wrapper around its feature rich implementation.
  """

  def __init__(self, *args: Any, **kwargs: Any) -> None:
    """
    Initialize parser.

    Initialize parser for converting the command line inputs into
    Kaamiki objects.
    """
    self.width = round(os.get_terminal_size().columns / 1.3)
    self.program = {key: kwargs[key] for key in kwargs}
    self.commands = []
    self.options = []
    # Define program keyword, `prog` as `kaamiki` and make
    # `add_help=False` to add support for custom help message.
    super().__init__(prog="kaamiki", add_help=False, *args, **kwargs)

  def add_argument(self, *args: Any, **kwargs: Any) -> None:
    """
    Add arguments as inputs to called instances.

    This method defines the collection of input arguments. These
    arguments could be positional, optional or sometimes be `values`
    passed to a method.
    """
    super().add_argument(*args, **kwargs)
    argument = {key: kwargs[key] for key in kwargs}
    # Prepare list of all command arguments i.e arguments with only one
    # name and not starting with `-` and are provided as positional
    # arguments to a method (values provided to the `dest=` argument).
    if len(args) == 0 or (len(args) == 1 and
                          isinstance(args[0], str) and not
                          args[0].startswith("-")):
      argument["name"] = args[0] if len(args) > 0 else argument["dest"]
      self.commands.append(argument)
      return None
    # Prepare list of optional arguments i.e arguments with one or more
    # flags starting with `-` provided as positional argument to a
    # method.
    argument["flags"] = [arg for arg in args]
    self.options.append(argument)

  def format_usage(self) -> str:
    """
    Format helpful usage text.

    This method defines the usage block and provides information along
    with the syntax of using a particular command.

    NOTE: Not every command has usage information.
    """
    prefix = "Usage:\n  "
    usage = []
    # Use the below block if `usage` is provided.
    if "usage" in self.program:
      wrapper = _wrapper(self.width)
      wrapper.initial_indent = prefix
      wrapper.subsequent_indent = len(prefix) * " "
      if self.program["usage"] == "" or str.isspace(self.program["usage"]):
        return wrapper.fill("No usage information available.")
      return wrapper.fill(self.program["usage"])

    if "prog" in self.program and self.program["prog"] != "" and not \
            str.isspace(self.program["prog"]):
      prog = self.program["prog"]
    else:
      prog = os.path.basename(sys.argv[0])

    usage.append(prefix)
    for command in self.commands[:4]:
      if "metavar" in command:
        usage.append(f"{prog} {command['metavar']} [options] ...")
      else:
        usage.append(f"{prog} {command['name']} [options] ...")
      usage.append("\n  ")
    return "".join(usage[:-1])

  def format_help(self) -> Tuple[List[str], ...]:
    """
    Format command description (help) text.

    This method returns modular (tuple of strings) snippets of help
    texts that are used for displaying the help.
    """
    description, commands, options, epilog = [], [], [], []
    args_len = desc_len = 0
    # Wrap epilog and the command description into a paragraph if the
    # string exceeds a set width. This ensures consistency in the help
    # text's alignment.
    epilog_wrapper = _wrapper(self.width, replace_whitespace=False)
    desc_wrapper = _wrapper(self.width, replace_whitespace=False)
    desc_wrapper.subsequent_indent = 2 * " "
    # Add description if provided.
    if "description" in self.program and \
            self.program["description"] != "" and not \
            str.isspace(self.program["description"]):
      description.append("\nDescription:\n  ")
      description.extend(desc_wrapper.wrap(self.program["description"]))
      description.append("\n")

    for command in self.commands:
      if "metavar" in command:
        command["left"] = command["metavar"]
      else:
        command["left"] = command["name"]

    for option in self.options:
      if "action" in option and (option["action"] == "store_true" or
                                 option["action"] == "store_false"):
        option["left"] = str.join(", ", option["flags"])
      else:
        flags = []
        for item in option["flags"]:
          if "metavar" in option:
            flags.append(f"{item} <{option['metavar']}>")
          elif "dest" in option:
            flags.append(f"{item} {option['dest'].upper()}")
          else:
            flags.append(item)
        option["left"] = str.join(", ", flags)

    for argument in self.commands + self.options:
      if "help" in argument and argument["help"] != "" and not \
              str.isspace(argument["help"]) and \
              "default" in argument and argument["default"] != \
              argparse.SUPPRESS:
        if isinstance(argument["default"], str):
          argument["right"] = argument["help"] + " " + \
              f"(Default: {argument['default']})"
        else:
          argument["right"] = argument["help"] + " " + \
              f"(Default: {argument['default']})"
      elif "help" in argument and argument["help"] != "" and not \
              str.isspace(argument["help"]):
        argument["right"] = argument["help"]
      elif "default" in argument and argument["default"] != argparse.SUPPRESS:
        if isinstance(argument["default"], str):
          argument["right"] = f"Default: '{argument['default']}'"
        else:
          argument["right"] = f"Default: {str(argument['default'])}"
      else:
        argument["right"] = "No description available."
      args_len = max(args_len, len(argument["left"]))
      desc_len = max(desc_len, len(argument["right"]))

    # Calculate maximum width required for displaying the args and
    # their respective descriptions. We are limiting the width of args
    # description to maximum of self.width / 2. We use max() to prevent
    # negative values.
    argswidth = args_len
    descwidth = max(0, self.width - argswidth - 4)
    if (argswidth > int(self.width / 2) - 4):
      argswidth = max(0, int(self.width / 2) - 4)
      descwidth = int(self.width / 2)

    # Define template with two leading spaces and two trailing spaces
    # (spaces between args and description).
    template = "  %-" + str(argswidth) + "s  %s"

    # Wrap text for args and description parts by splitting the text
    # into separate lines.
    args_wrapper = _wrapper(argswidth)
    desc_wrapper = _wrapper(descwidth)
    for argument in self.commands + self.options:
      argument["left"] = args_wrapper.wrap(argument["left"])
      argument["right"] = desc_wrapper.wrap(argument["right"])

    # Add command arguments.
    if len(self.commands) > 0:
      commands.append("\nCommands:\n")
      for command in self.commands:
        for idx in range(max(len(command["left"]), len(command["right"]))):
          if idx < len(command["left"]):
            left = command["left"][idx]
          else:
            left = ""
          if idx < len(command["right"]):
            right = command["right"][idx]
          else:
            right = ""
          commands.append(template % (left, right))
          commands.append("\n")

    # Add option arguments.
    if len(self.options) > 0:
      options.append("\nOptions:\n")
      for option in self.options:
        for idx in range(max(len(option["left"]), len(option["right"]))):
          if idx < len(option["left"]):
            left = option["left"][idx]
          else:
            left = ""
          if idx < len(option["right"]):
            right = option["right"][idx]
          else:
            right = ""
          options.append(template % (left, right))
          options.append("\n")

    # Add epilog if provided.
    if "epilog" in self.program and self.program["epilog"] != "" and not \
            str.isspace(self.program["epilog"]):
      epilog.append("\n")
      epilog.extend(epilog_wrapper.wrap(self.program["epilog"]))
      epilog.append(f"\n{URL}\n\n{COPYRIGHT}\n")

    return description, commands, options, epilog

  def print_help(self) -> None:
    """Print help to sys.stdout."""
    sys.stdout.write(f"\n{self.format_usage()}\n")
    sys.stdout.write("".join(list(itertools.chain(*self.format_help()))))
    sys.stdout.flush()

  def error(self) -> None:
    """Print hint to stderr and exit."""
    sys.stderr.write(f"\n{self.format_usage()}\n")
    sys.stderr.write("".join(list(itertools.chain(*self.format_help()))))
    sys.exit(1)


<<<<<<< HEAD
USAGE = "kaamiki <command> [options] ..."
EPILOG = ("For specific information about a particular command, run "
          "'kaamiki <command> -h'.")


def main() -> None:
  """
  Main Kaamiki entry point.
=======
def main() -> None:
  """
  Primary Kaamiki entry point.
>>>>>>> 92f50252

  The function is powered by `Parser` object which acts like an entry
  point for Kaamiki when used on command line. It enables the method
  or function calls from Kaamiki suite using simple commands.
  """
  parser = Parser(usage=USAGE, epilog=EPILOG, conflict_handler="resolve")
<<<<<<< HEAD
  parser.add_argument("-h", "--help",
                      help="Show help.",
                      action="store_true",
                      default=argparse.SUPPRESS)
  parser.add_argument("-V", "--version",
                      help="Show installed Kaamiki version and exit.",
                      action="store_true",
=======
  parser.add_argument("-h", "--help", help="Show help.", action="store_true",
                      default=argparse.SUPPRESS)
  parser.add_argument("-V", "--version", action="store_true",
                      help="Show installed Kaamiki version and exit.",
>>>>>>> 92f50252
                      default=argparse.SUPPRESS)
  cmd_args = parser.parse_args()
  if hasattr(cmd_args, "function"):
    cmd_args.function(cmd_args)
  else:
    parser.print_help()
    sys.exit(0)<|MERGE_RESOLUTION|>--- conflicted
+++ resolved
@@ -34,10 +34,6 @@
 
 __all__ = ["main"]
 
-<<<<<<< HEAD
-COPYRIGHT = "Copyright (c) 2020 Kaamiki Development Team. All rights reserved."
-URL = "Read complete documentation at: https://github.com/kaamiki/kaamiki"
-=======
 # NOTE: Do not import and use main() directly. Using it directly is
 # highly discouraged. The behavior of this function is subject to
 # change with time and modifications happening in the existing
@@ -48,7 +44,6 @@
 USAGE = "kaamiki <command> [options] ..."
 EPILOG = ("For specific information about a particular command, run "
           "'kaamiki <command> -h'.")
->>>>>>> 92f50252
 
 
 class Parser(argparse.ArgumentParser):
@@ -298,40 +293,19 @@
     sys.exit(1)
 
 
-<<<<<<< HEAD
-USAGE = "kaamiki <command> [options] ..."
-EPILOG = ("For specific information about a particular command, run "
-          "'kaamiki <command> -h'.")
-
-
-def main() -> None:
-  """
-  Main Kaamiki entry point.
-=======
 def main() -> None:
   """
   Primary Kaamiki entry point.
->>>>>>> 92f50252
 
   The function is powered by `Parser` object which acts like an entry
   point for Kaamiki when used on command line. It enables the method
   or function calls from Kaamiki suite using simple commands.
   """
   parser = Parser(usage=USAGE, epilog=EPILOG, conflict_handler="resolve")
-<<<<<<< HEAD
-  parser.add_argument("-h", "--help",
-                      help="Show help.",
-                      action="store_true",
-                      default=argparse.SUPPRESS)
-  parser.add_argument("-V", "--version",
-                      help="Show installed Kaamiki version and exit.",
-                      action="store_true",
-=======
   parser.add_argument("-h", "--help", help="Show help.", action="store_true",
                       default=argparse.SUPPRESS)
   parser.add_argument("-V", "--version", action="store_true",
                       help="Show installed Kaamiki version and exit.",
->>>>>>> 92f50252
                       default=argparse.SUPPRESS)
   cmd_args = parser.parse_args()
   if hasattr(cmd_args, "function"):
