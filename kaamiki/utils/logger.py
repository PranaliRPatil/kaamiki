--- conflicted
+++ resolved
@@ -65,16 +65,6 @@
 CYAN = "\u001b[38;5;14m"
 ORANGE = "\u001b[38;5;208m"
 
-<<<<<<< HEAD
-SYS_EXC_INFO_TYPE = Tuple[type, BaseException, TracebackType]
-
-# NOTE: All log events are recorded in `DEFAULT_LOG_PATH` by default, if
-# not being overridden while instantiating. Kaamiki doesn't record error
-# logs seperately!
-DEFAULT_LOG_PATH = BASE_DIR / SESSION_USER / "logs/" 
-
-=======
->>>>>>> a1ec9e18
 _colors = {
     logging.DEBUG: GRAY,
     logging.INFO: GREEN,
@@ -258,11 +248,7 @@
                extra: dict = None,
                rotate: bool = True,
                rotate_by: str = "size",
-<<<<<<< HEAD
-               max_bytes: int = 1024000,  # Rotate when logs reach 1 MB
-=======
                max_bytes: int = 0,
->>>>>>> a1ec9e18
                when: str = "h",
                interval: int = 1,
                utc: bool = False,
@@ -304,11 +290,7 @@
     self.path = path if path else DEFAULT_LOG_PATH
     if not Path(self.path).exists():
       os.makedirs(self.path)
-<<<<<<< HEAD
-    self._file = _os.join(self.path, "".join([self._name, ".log"]))
-=======
     self._file = Path(self.path) / (self._name + self.suffix)
->>>>>>> a1ec9e18
     if self.rotate:
       if self.rotate_by == "time":
         self.file = TimedRotatingFileHandler(
@@ -331,8 +313,4 @@
 
   def __repr__(self) -> str:
     """Return string representation of Kaamiki's logger object."""
-<<<<<<< HEAD
-    return f"KaamikiLogger(name={self.root!r}, level={self.level!r})"
-=======
-    return f"Logger(root={self.root!r}, level={self.level!r})"
->>>>>>> a1ec9e18
+    return f"Logger(root={self.root!r}, level={self.level!r})"