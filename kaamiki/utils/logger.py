# Copyright (c) 2020 Kaamiki Development Team. All rights reserved.
#
# Licensed under the Apache License, Version 2.0 (the "License");
# you may not use this file except in compliance with the License.
# You may obtain a copy of the License at
#
#     http://www.apache.org/licenses/LICENSE-2.0
#
# Unless required by applicable law or agreed to in writing, software
# distributed under the License is distributed on an "AS IS" BASIS,
# WITHOUT WARRANTIES OR CONDITIONS OF ANY KIND, either express or
# implied.
# See the License for the specific language governing permissions and
# limitations under the License.
#
# Author(s):
#     xames3 <44119552+xames3@users.noreply.github.com>
#     PranaliRPatil <43814215+PranaliRPatil@users.noreply.github.com>

"""
Kaamiki Logger

A Python based utility for logging Kaamiki events.
"""

import datetime
import logging
import os
import sys
from distutils.sysconfig import get_python_lib
from logging.handlers import RotatingFileHandler, TimedRotatingFileHandler
from pathlib import Path
<<<<<<< HEAD
from types import TracebackType as _type
from typing import Any, Dict, Optional, Tuple, Union

from kaamiki import BASE_DIR, SESSION_USER, Neo, __name__, replace_chars
from kaamiki.utils.exceptions import InvalidArgumentError
=======
from types import TracebackType
from typing import Tuple, Union

from kaamiki import BASE_DIR, SESSION_USER, Neo, __name__, replace_chars
>>>>>>> 2c22be47

__all__ = ["Logger"]

# NOTE: Most of the docstring content is referenced from the original
# logging module as we are not changing the behaviour of any of its
# implementation but rather adding some level of scalability, simplicity
# and flexibility that is required in most of the development scenarios.

_LOGS_DIR = "logs"

# NOTE: All log events are recorded in `_DEFAULT_LOG_PATH` by default,
# if not being overridden while instantiating. Kaamiki doesn't record
# error logs seperately!
_DEFAULT_LOG_PATH = BASE_DIR / SESSION_USER / _LOGS_DIR

# Logging formats for kaamiki. These are formats for date, exception
# logging message and the log record. Only `_DEFAULT_EXC_FMT` is not an
# available option for changing.
_DEFAULT_DATE_FMT = "%b %d, %Y %H:%M:%S"
_DEFAULT_LOG_FMT = ("%(asctime)s.%(msecs)03d %(levelname)8s "
                    "%(process)07d [{:>15}] {:>30}:%(lineno)04d : %(message)s")
_DEFAULT_EXC_FMT = "{0}: {1} {2}on line {3}."

# Character limit for displaying the module name which is logging the
# record. This value is useful only in case the logger in use uses the
# default kaamiki logging format.
_DEFAULT_MODULE_NAME_LIMIT = 30

_LOG_LEVELS = [
    "CRITICAL",
    "FATAL",
    "ERROR",
    "WARNING",
    "WARN",
    "INFO",
    "DEBUG",
    "NOTSET",
]

RESET = "\u001b[39m"
GRAY = "\u001b[38;5;244m"
RED = "\u001b[38;5;196m"
GREEN = "\u001b[38;5;46m"
YELLOW = "\u001b[38;5;11m"
BLUE = "\u001b[38;5;39m"
CYAN = "\u001b[38;5;14m"
ORANGE = "\u001b[38;5;208m"

<<<<<<< HEAD
=======
SYS_EXC_INFO_TYPE = Tuple[type, BaseException, TracebackType]

# NOTE: All log events are recorded in `DEFAULT_LOG_PATH` by default, if
# not being overridden while instantiating. Kaamiki doesn't record error
# logs seperately!
DEFAULT_LOG_PATH = BASE_DIR / SESSION_USER / "logs/" 

>>>>>>> 2c22be47
_colors = {
    logging.CRITICAL: RED,
    logging.ERROR: ORANGE,
    logging.WARNING: YELLOW,
    logging.INFO: GREEN,
    logging.DEBUG: GRAY,
    logging.NOTSET: CYAN,
}


class _Formatter(logging.Formatter, metaclass=Neo):
  """
  Format logs gracefully.

  Formatter need to know how a `LogRecord` is constructed. They are
  responsible for converting a `LogRecord` to a string which can be
  interpreted. This class allows uniform formatting across various
  logging levels using the formatting string provided to it.
  If none is supplied, default template will be used.

  The _Formatter can be initialized with a format which makes use
  of knowledge of the `LogRecord` attributes.

  This class is provided as an extension for logging records and
  traceback information in a graceful manner and the output logs
  are inspired from the `Spring Boot` framework.
  """

  def __init__(self,
               date_fmt: Optional[str] = None,
               fmt: Optional[str] = None,
               traceback: bool = False) -> None:
    """
    Initialize formatter.

    Initialize the formatter either with the specified format
    strings, or use default kaamiki format as said above.
    """
    if not date_fmt:
      date_fmt = _DEFAULT_DATE_FMT
    self.date_fmt = date_fmt
    self.user_fmt = True
    if not fmt:
      self.user_fmt = False
      fmt = _DEFAULT_LOG_FMT
    self.fmt = fmt
    self.exc_fmt = _DEFAULT_EXC_FMT
    self.traceback = traceback

  def formatException(self, ei: Tuple[type, BaseException, _type]) -> str:
    """Format and return the specified exception info as a string."""
    return repr(super().formatException(ei))

  def relative_path(self, abspath: str) -> str:
    """Return relative path of the logged module."""
    sep = __name__ if __name__ in abspath else get_python_lib()
    return Path(abspath.partition(sep)[-1][1:].replace(os.sep, ".")).stem

  def format(self, record: logging.LogRecord) -> str:
    """Format and return the specified record as text."""
    if self.user_fmt:
      log = logging.Formatter(self.fmt, self.date_fmt)
    else:
      thd = "main" if record.threadName == "MainThread" else record.threadName
      # Shorten longer module names with an ellipsis while logging.
      # This ensures length of module name stay consistent in logs.
      module = self.relative_path(record.pathname)
      if len(module) > _DEFAULT_MODULE_NAME_LIMIT:
        module = (module[:_DEFAULT_MODULE_NAME_LIMIT - 3] +
                  bool(module[_DEFAULT_MODULE_NAME_LIMIT - 3:]) * "...")
      log = logging.Formatter(self.fmt.format(thd, module), self.date_fmt)
    log = log.format(record)
    if not self.traceback:
      if record.exc_text:
        func = record.funcName
        func = f"in {func}() " if func != "<module>" else ""
        exc_msg = self.exc_fmt.format(record.exc_info[1].__class__.__name__,
                                      record.msg,
                                      func,
                                      record.exc_info[2].tb_lineno)
        log = log.replace("\n", "").replace(str(record.exc_info[-2]), exc_msg)
        log, _, _ = log.partition("Traceback")
    return log


class _StreamHandler(logging.StreamHandler, metaclass=Neo):
  """
  Add colors to the logging levels.

  _StreamHandler is a handler class which writes log record to the
  output stream. The class is similar to native StreamHandler but with
  some adaptive colors and taste of Singleton design pattern across
  major platforms.

  The colors adapt themselves with respect to the logging levels. Note
  that this class does not close the stream, as sys.stdout or sys.stderr
  may be used.
  """

  def __init__(self) -> None:
    """Initialize stream handler."""
    # See https://stackoverflow.com/a/64222858/14316408 for rendering
    # colors on a Windows terminal with EASE!
    if os.name == "nt":
      os.system("color")
    super().__init__(sys.stdout)

  def render(self, level: int, record: logging.LogRecord) -> str:
    """Return color to render while displaying logs."""
    return _colors.get(level, RESET) + record.levelname

  def format(self, record: logging.LogRecord) -> str:
    """Format log level with adaptive color."""
    log = logging.StreamHandler.format(self, record)
    colored = self.render(record.levelno, record) + RESET
    return log.replace(record.levelname, colored)


class Logger(logging.LoggerAdapter):
  """
  Logger class for logging all active instances of kaamiki.

  The class captures all logged kaamiki events and logs them silently.
  Logger is packed with a convenient file handlers along with formatter
  which enables it to sequentially archive, record and clean logs.

  Logger provides flexible logging using the different arguments that
  are provided to it. If none is supplied, default set of settings are
  used. For the log format, Logger prefers the default one as it seems
  to provide all the bells and whistles right off the bat.
  However, as described above the behaviour can be changed using the
  argument(s). In this case, `date_fmt` and `fmt`.

  Like any standard logger, Logger allows you to set your minimum
  logging level using `level` argument. By default, the path and
  the name of the log file is picked automatically by the Logger. The
  same can be overridden by changing the `path` and the `name` arguments
  respectively. Argument `root` is well, root logging point of the
  logger. Logger provides an option to colorize logging levels. By
  default, it is True, you can switch the behaviour using `colored`
  argument. 

  As stated above, Logger supports three primary file handlers - normal
  `FileHandler`, `RotatingFileHandler` and `TimedRotatingFileHandler`.
  Handlers are tools which allows logging to a set of files, which
  switches from one file to the next either when the current file
  reaches a certain size or reaches certain timed intervals, this is
  called as `Rollover` or `Rotation`.
  You can choose if the log file should rotate (rollover) or not using
  the `rotate` flag. If set to True, you can specify the type of log
  rotation i.e rotation based on log file size or rotation based on the
  certain time frame by updating the `rotate_by` argument.

  When `rotate_by` is set to "size", `Rollover` occurs whenever the
  current log file is nearly `max_bytes` in length. If `max_bytes` is
  zero, rollover never occurs. If `backups` is >= 1, the system will
  successively create new files with extensions ".1", ".2" etc.
  appended to it. For example, with a backups of 5 and a base file
  name of "kaamiki.log", you would get "kaamiki.log", "kaamiki.log.1",
  "kaamiki.log.2", ... through to "kaamiki.log.5". The file being
  written to is always "kaamiki.log" - when it gets filled up, it is
  closed and renamed to "kaamiki.log.1", and if files "kaamiki.log.1",
  "kaamiki.log.2" etc. exist, then they are renamed to "kaamiki.log.2",
  "kaamiki.log.3" etc. respectively.

  When `rotate_by` is set to "time" log rotation occurs at certain time
  intervals. If `backups` is > 0, when rollover is done, no more than
  backups files are kept - the oldest ones are deleted.

  Example:
    >>> from kaamiki.utils.logger import Logger
    >>> logger = Logger()
    >>>
    >>> logger.info("This is how you use the Logger class")
  """

  suffix = ".log"

  def __init__(self,
               fmt: Optional[str] = None,
               date_fmt: Optional[str] = None,
               level: Optional[Union[int, str]] = None,
               name: Optional[str] = None,
               path: Optional[Union[Path, str]] = None,
               root: str = None,
               colored: Optional[bool] = True,
               traceback: bool = False,
               extra: Optional[Dict[str, Any]] = None,
               rotate: Optional[bool] = True,
               rotate_by: str = "size",
<<<<<<< HEAD
               max_bytes: int = 0,
=======
               max_bytes: int = 1024000,  # Rotate when logs reach 1 MB
>>>>>>> 2c22be47
               when: str = "h",
               interval: int = 1,
               utc: bool = False,
               at_time: Optional[datetime.datetime] = None,
               backups: int = 0,
               encoding: Optional[str] = None,
               delay: bool = False,
               to_file: Optional[bool] = True) -> None:
    """
    Initialize logger.

    Initialize the logger either with default or non-default settings.
    Default args are configured to work directly with kaamiki, although
    the behaviour can be easily overridden.
    """
    self.fmt = fmt
    self.date_fmt = date_fmt
    if not isinstance(level, (int, str)) and level is not None:
      raise InvalidArgumentError(arg=level, valid=True)
    if isinstance(level, str) and level not in _LOG_LEVELS:
      raise ValueError(
          f"{level!r} is not a valid logging level. "
          f"Choose correct logging level from these available options: "
          f"{', '.join(_LOG_LEVELS[:-2] + [' and '.join(_LOG_LEVELS[-2:])])}")
    self.level = logging.getLevelName(level if level else logging.DEBUG)
    self.root = root
    self.colored = colored
    self.traceback = traceback
    self.extra = extra if extra else {}
    self.rotate = rotate
    self.rotate_by = rotate_by
    self.max_bytes = max_bytes
    self.when = when
    self.interval = interval
    self.utc = utc
    self.at_time = at_time
    self.backups = backups
    self.encoding = encoding
    self.delay = delay
    self.to_file = to_file
    self.formatter = _Formatter(self.date_fmt, self.fmt, self.traceback)
    self.stream = _StreamHandler() if self.colored else logging.StreamHandler()
    self.stream.setFormatter(self.formatter)
    self.logger = logging.getLogger(self.root if self.root else None)
    self.logger.setLevel(self.level)
    try:
      self.py = os.path.abspath(sys.modules["__main__"].__file__)
    except AttributeError:
      self.py = "console.py"
    self._name = replace_chars(name if name else Path(self.py).stem)
<<<<<<< HEAD
    self.path = path if path else _DEFAULT_LOG_PATH
    if not Path(self.path).exists():
      os.makedirs(self.path)
    if self.to_file:
      self.file_path = Path(self.path) / (self._name + self.suffix)
      if self.rotate:
        if self.rotate_by not in ("size", "time"):
          raise InvalidArgumentError(arg=self.rotate_by, valid=True)
        if self.rotate_by == "time":
          self.file = TimedRotatingFileHandler(
              self.file_path, self.when, self.interval, self.backups,
              self.encoding, self.delay, self.utc, self.at_time)
        else:
          # If rotation or rollover is wanted, it makes no sense to use
          # another mode than `a`. Hence, it is not configurable.
          self.file = RotatingFileHandler(
              self.file_path, "a", self.max_bytes, self.backups, self.encoding,
              self.delay)
=======
    self.path = path if path else DEFAULT_LOG_PATH
    if not _os.exists(self.path):
      os.makedirs(self.path)
    self._file = _os.join(self.path, "".join([self._name, ".log"]))
    if self.rotate:
      if self.rotate_by == "time":
        self.file = TimedRotatingFileHandler(
            self._file, self.when, self.interval, self.backup_count,
            self.encoding, self.delay, self.utc, self.at_time)
>>>>>>> 2c22be47
      else:
        self.file = logging.FileHandler(
            self.file_path, "a", self.encoding, self.delay)
      self.file.setFormatter(self.formatter)
      self.logger.addHandler(self.file)
    self.logger.addHandler(self.stream)

  def __repr__(self) -> str:
<<<<<<< HEAD
    """Return the canonical string representation of kaamiki logger."""
    return f"{self.__class__.__name__}(root={self.root!r})"

  def critical(self, msg: Any, *args: Any, **kwargs: Any) -> None:
    """Log message with `CRITICAL` logging level."""
    for line in str(msg).splitlines():
      self.logger.critical(line, *args, **kwargs, stacklevel=2)

  def error(self, msg: Any, *args: Any, **kwargs: Any) -> None:
    """Log message with `ERROR` logging level."""
    for line in str(msg).splitlines():
      self.logger.error(line, *args, **kwargs, stacklevel=2)

  def warning(self, msg: Any, *args: Any, **kwargs: Any) -> None:
    """Log message with `WARNING` logging level."""
    for line in str(msg).splitlines():
      self.logger.warning(line, *args, **kwargs, stacklevel=2)

  def info(self, msg: Any, *args: Any, **kwargs: Any) -> None:
    """Log message with `INFO` logging level."""
    for line in str(msg).splitlines():
      self.logger.info(line, *args, **kwargs, stacklevel=2)

  def debug(self, msg: Any, *args: Any, **kwargs: Any) -> None:
    """Log message with `DEBUG` logging level."""
    for line in str(msg).splitlines():
      self.logger.debug(line, *args, **kwargs, stacklevel=2)

  def exception(self, msg: Any, *args: Any, **kwargs: Any) -> None:
    """Log exception with traceback."""
    self.logger.error(msg, *args, **kwargs, exc_info=True, stacklevel=2)

  fatal = critical
  warn = warning
=======
    """Return string representation of Kaamiki's logger object."""
    return f"KaamikiLogger(name={self.root!r}, level={self.level!r})"
>>>>>>> 2c22be47
<|MERGE_RESOLUTION|>--- conflicted
+++ resolved
@@ -30,18 +30,11 @@
 from distutils.sysconfig import get_python_lib
 from logging.handlers import RotatingFileHandler, TimedRotatingFileHandler
 from pathlib import Path
-<<<<<<< HEAD
 from types import TracebackType as _type
 from typing import Any, Dict, Optional, Tuple, Union
 
 from kaamiki import BASE_DIR, SESSION_USER, Neo, __name__, replace_chars
 from kaamiki.utils.exceptions import InvalidArgumentError
-=======
-from types import TracebackType
-from typing import Tuple, Union
-
-from kaamiki import BASE_DIR, SESSION_USER, Neo, __name__, replace_chars
->>>>>>> 2c22be47
 
 __all__ = ["Logger"]
 
@@ -90,16 +83,6 @@
 CYAN = "\u001b[38;5;14m"
 ORANGE = "\u001b[38;5;208m"
 
-<<<<<<< HEAD
-=======
-SYS_EXC_INFO_TYPE = Tuple[type, BaseException, TracebackType]
-
-# NOTE: All log events are recorded in `DEFAULT_LOG_PATH` by default, if
-# not being overridden while instantiating. Kaamiki doesn't record error
-# logs seperately!
-DEFAULT_LOG_PATH = BASE_DIR / SESSION_USER / "logs/" 
-
->>>>>>> 2c22be47
 _colors = {
     logging.CRITICAL: RED,
     logging.ERROR: ORANGE,
@@ -290,11 +273,7 @@
                extra: Optional[Dict[str, Any]] = None,
                rotate: Optional[bool] = True,
                rotate_by: str = "size",
-<<<<<<< HEAD
                max_bytes: int = 0,
-=======
-               max_bytes: int = 1024000,  # Rotate when logs reach 1 MB
->>>>>>> 2c22be47
                when: str = "h",
                interval: int = 1,
                utc: bool = False,
@@ -345,7 +324,6 @@
     except AttributeError:
       self.py = "console.py"
     self._name = replace_chars(name if name else Path(self.py).stem)
-<<<<<<< HEAD
     self.path = path if path else _DEFAULT_LOG_PATH
     if not Path(self.path).exists():
       os.makedirs(self.path)
@@ -364,17 +342,6 @@
           self.file = RotatingFileHandler(
               self.file_path, "a", self.max_bytes, self.backups, self.encoding,
               self.delay)
-=======
-    self.path = path if path else DEFAULT_LOG_PATH
-    if not _os.exists(self.path):
-      os.makedirs(self.path)
-    self._file = _os.join(self.path, "".join([self._name, ".log"]))
-    if self.rotate:
-      if self.rotate_by == "time":
-        self.file = TimedRotatingFileHandler(
-            self._file, self.when, self.interval, self.backup_count,
-            self.encoding, self.delay, self.utc, self.at_time)
->>>>>>> 2c22be47
       else:
         self.file = logging.FileHandler(
             self.file_path, "a", self.encoding, self.delay)
@@ -383,7 +350,6 @@
     self.logger.addHandler(self.stream)
 
   def __repr__(self) -> str:
-<<<<<<< HEAD
     """Return the canonical string representation of kaamiki logger."""
     return f"{self.__class__.__name__}(root={self.root!r})"
 
@@ -417,8 +383,4 @@
     self.logger.error(msg, *args, **kwargs, exc_info=True, stacklevel=2)
 
   fatal = critical
-  warn = warning
-=======
-    """Return string representation of Kaamiki's logger object."""
-    return f"KaamikiLogger(name={self.root!r}, level={self.level!r})"
->>>>>>> 2c22be47
+  warn = warning